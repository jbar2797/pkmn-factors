# src/pkmn_factors/db/base.py
from __future__ import annotations
<<<<<<< HEAD

from contextlib import asynccontextmanager
from typing import AsyncIterator

from sqlalchemy.ext.asyncio import (
    AsyncEngine,
    AsyncSession,
    async_sessionmaker,
    create_async_engine,
)

from pkmn_factors.config import settings

# Lazily-created singletons to avoid constructing multiple engines/sessionmakers.
_engine: AsyncEngine | None = None
_sessionmaker: async_sessionmaker[AsyncSession] | None = None


def get_engine() -> AsyncEngine:
    """Return a process-wide AsyncEngine (lazy init)."""
    global _engine
    if _engine is None:
        _engine = create_async_engine(settings.database_url, future=True)
    return _engine


def get_sessionmaker() -> async_sessionmaker[AsyncSession]:
    """Return a process-wide async sessionmaker (lazy init)."""
    global _sessionmaker
    if _sessionmaker is None:
        _sessionmaker = async_sessionmaker(
            get_engine(),
            expire_on_commit=False,
            class_=AsyncSession,
        )
    return _sessionmaker


@asynccontextmanager
async def get_session() -> AsyncIterator[AsyncSession]:
    """
    Async context manager for a DB session:

        async with get_session() as s:
            await s.execute(...)
    """
    sm = get_sessionmaker()
    async with sm() as session:
        yield session

=======

from contextlib import asynccontextmanager
from typing import AsyncIterator

from sqlalchemy.ext.asyncio import (
    AsyncEngine,
    AsyncSession,
    async_sessionmaker,
    create_async_engine,
)

from pkmn_factors.config import settings

# Single async engine for the app (Timescale/Postgres via asyncpg)
engine: AsyncEngine = create_async_engine(
    settings.DATABASE_URL,  # <-- use UPPER-CASE field from Settings
    echo=False,
    pool_pre_ping=True,
)

# Session factory
SessionLocal = async_sessionmaker(
    engine,
    expire_on_commit=False,
)
>>>>>>> 2f3d4e67

# Legacy attribute some modules imported directly
engine: AsyncEngine = get_engine()

<<<<<<< HEAD
__all__ = ["get_engine", "get_sessionmaker", "get_session", "engine", "AsyncSession"]
=======
@asynccontextmanager
async def get_session() -> AsyncIterator[AsyncSession]:
    """Async context manager for a DB session."""
    async with SessionLocal() as session:
        yield session
>>>>>>> 2f3d4e67
<|MERGE_RESOLUTION|>--- conflicted
+++ resolved
@@ -1,6 +1,4 @@
-# src/pkmn_factors/db/base.py
 from __future__ import annotations
-<<<<<<< HEAD
 
 from contextlib import asynccontextmanager
 from typing import AsyncIterator
@@ -51,43 +49,8 @@
     async with sm() as session:
         yield session
 
-=======
-
-from contextlib import asynccontextmanager
-from typing import AsyncIterator
-
-from sqlalchemy.ext.asyncio import (
-    AsyncEngine,
-    AsyncSession,
-    async_sessionmaker,
-    create_async_engine,
-)
-
-from pkmn_factors.config import settings
-
-# Single async engine for the app (Timescale/Postgres via asyncpg)
-engine: AsyncEngine = create_async_engine(
-    settings.DATABASE_URL,  # <-- use UPPER-CASE field from Settings
-    echo=False,
-    pool_pre_ping=True,
-)
-
-# Session factory
-SessionLocal = async_sessionmaker(
-    engine,
-    expire_on_commit=False,
-)
->>>>>>> 2f3d4e67
 
 # Legacy attribute some modules imported directly
 engine: AsyncEngine = get_engine()
 
-<<<<<<< HEAD
 __all__ = ["get_engine", "get_sessionmaker", "get_session", "engine", "AsyncSession"]
-=======
-@asynccontextmanager
-async def get_session() -> AsyncIterator[AsyncSession]:
-    """Async context manager for a DB session."""
-    async with SessionLocal() as session:
-        yield session
->>>>>>> 2f3d4e67
