--- conflicted
+++ resolved
@@ -10,16 +10,10 @@
 from sqlalchemy import text
 from sqlalchemy.ext.asyncio import AsyncSession, async_sessionmaker, create_async_engine
 
-<<<<<<< HEAD
 from pkmn_factors.api.universe import router as universe_router
 from pkmn_factors.config import settings  # type: ignore[attr-defined]
 from pkmn_factors.eval.backtest import run as run_backtest
 from pkmn_factors.ingest.csv_to_trades import ingest_csv
-=======
-from pkmn_factors.config import settings  # type: ignore[attr-defined]
-from pkmn_factors.ingest.csv_to_trades import ingest_csv
-from pkmn_factors.eval.backtest import run as run_backtest
->>>>>>> 02ce0061
 from pkmn_factors.universe import load_universe
 
 app = FastAPI(title="pkmn-factors API")
@@ -85,19 +79,11 @@
                 await session.execute(
                     text(
                         """
-<<<<<<< HEAD
                         SELECT asof_ts, card_key, model_version, horizon_days, cum_return, sharpe
                         FROM metrics
                         ORDER BY asof_ts DESC
                         LIMIT :limit
                         """
-=======
-                    SELECT asof_ts, card_key, model_version, horizon_days, cum_return, sharpe
-                    FROM metrics
-                    ORDER BY asof_ts DESC
-                    LIMIT :limit
-                    """
->>>>>>> 02ce0061
                     ),
                     {"limit": limit},
                 )
@@ -117,11 +103,7 @@
 # ---- static UI (/ui) ----
 STATIC_DIR = Path(__file__).parent / "static"
 STATIC_DIR.mkdir(parents=True, exist_ok=True)
-<<<<<<< HEAD
 app.mount("/ui", StaticFiles(directory=STATIC_DIR, html=True), name="ui")
 
 # ---- include extra API routes (/universe/top, /dashboard, etc.) ----
 app.include_router(universe_router)
-=======
-app.mount("/ui", StaticFiles(directory=STATIC_DIR, html=True), name="ui")
->>>>>>> 02ce0061
