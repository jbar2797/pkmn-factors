--- conflicted
+++ resolved
@@ -1,6 +1,5 @@
 from __future__ import annotations
 
-<<<<<<< HEAD
 from pathlib import Path
 from typing import Any, Dict, List, Optional
 from datetime import datetime, timezone
@@ -111,103 +110,12 @@
         currency_default=currency_default,
     )
     return await _bulk_insert(engine, rows)
-=======
-import asyncio
-from pathlib import Path
-from typing import Iterable
-
-import pandas as pd
-from sqlalchemy import text
-from sqlalchemy.ext.asyncio import AsyncEngine
-
-from pkmn_factors.db.base import get_engine
-
-
-def _load_csv(csv_path: Path) -> pd.DataFrame:
-    """Load a CSV and normalize column names/types."""
-    if not csv_path.exists():
-        raise FileNotFoundError(csv_path)
-
-    df = pd.read_csv(csv_path)
-
-    # Accept either 'ts' or 'timestamp' in the CSV, normalize to 'timestamp'
-    if "timestamp" not in df.columns and "ts" in df.columns:
-        df = df.rename(columns={"ts": "timestamp"})
-
-    required = {"timestamp", "price", "card_key"}
-    missing = required - set(df.columns)
-    if missing:
-        raise ValueError(f"CSV is missing columns: {sorted(missing)}")
-
-    df["timestamp"] = pd.to_datetime(df["timestamp"], utc=True)
-    df["price"] = pd.to_numeric(df["price"], errors="coerce").astype(float)
-    df["card_key"] = df["card_key"].astype(str)
-
-    # Drop rows with any nulls in required fields
-    df = df.dropna(subset=["timestamp", "price", "card_key"])
-
-    return df[["timestamp", "price", "card_key"]]
-
-
-async def _bulk_insert(engine: AsyncEngine, rows: Iterable[dict]) -> int:
-    """
-    Insert rows into trades. Assumes table schema:
-      trades(timestamp timestamptz, price numeric, card_key text)
-    """
-    q = text(
-        """
-        INSERT INTO trades (timestamp, price, card_key)
-        VALUES (:timestamp, :price, :card_key)
-        """
-    )
-
-    count = 0
-    async with engine.begin() as conn:
-        # Executemany with a list[dict]
-        rp = await conn.execute(q, list(rows))
-        # Some drivers don't report rowcount reliably in executemany; be tolerant.
-        count = getattr(rp, "rowcount", 0) or 0
-    return int(count)
-
-
-async def run(csv_path_str: str) -> None:
-    csv_path = Path(csv_path_str)
-    df = _load_csv(csv_path)
-
-    engine = get_engine()  # <- get a real AsyncEngine (not a callable)
-    payload = (
-        {
-            "timestamp": pd.to_datetime(ts, utc=True).to_pydatetime(),
-            "price": float(price),
-            "card_key": str(card),
-        }
-        for ts, price, card in df.itertuples(index=False, name=None)
-    )
-
-    inserted = await _bulk_insert(engine, payload)
-    print(f"Inserted ~{inserted} rows from {csv_path.name}")
-
-
-def main() -> None:
-    import argparse
-
-    ap = argparse.ArgumentParser(description="Load a CSV of trades into the DB.")
-    ap.add_argument(
-        "--csv",
-        required=True,
-        help="Path to CSV with columns: timestamp|ts, price, card_key",
-    )
-    args = ap.parse_args()
-
-    asyncio.run(run(args.csv))
->>>>>>> 577bcd07
 
 
 # Optional CLI:
 #   uv run python -m pkmn_factors.ingest.csv_to_trades \
 #       --csv data/trades_demo.csv --source demo_csv --card-key mew-ex-053-svp-2023 --currency USD
 if __name__ == "__main__":
-<<<<<<< HEAD
     import argparse
     import asyncio
 
@@ -226,6 +134,3 @@
             currency_default=args.currency,
         )
     )
-=======
-    main()
->>>>>>> 577bcd07
